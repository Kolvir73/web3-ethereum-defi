--- conflicted
+++ resolved
@@ -42,11 +42,8 @@
 
 from eth_defi.uniswap_v2.constants import UNISWAP_V2_DEPLOYMENTS
 from eth_defi.uniswap_v2.deployment import fetch_deployment
-<<<<<<< HEAD
-=======
 from eth_defi.uniswap_v3.deployment import fetch_deployment as fetch_deployment_uni_v3
 
->>>>>>> e35912ef
 from eth_defi.utils import setup_console_logging
 
 logger = logging.getLogger(__name__)
@@ -58,11 +55,7 @@
 
 def main():
 
-<<<<<<< HEAD
-    setup_console_logging()
-=======
     setup_console_logging(default_log_level="info")
->>>>>>> e35912ef
 
     PRIVATE_KEY = os.environ["PRIVATE_KEY"]
     JSON_RPC_URL = os.environ["JSON_RPC_URL"]
@@ -81,7 +74,7 @@
     VAULTS = os.environ.get("VAULTS")
 
     web3 = create_multi_provider_web3(JSON_RPC_URL)
-    chain_name = get_chain_name(web3.eth.chain_id)
+    chain_name = get_chain_name(web3.eth.chain_id).lower()
 
     logger.info(f"Connected to chain {chain_name}, last block is {web3.eth.block_number:,}")
 
@@ -111,12 +104,6 @@
     )
 
     if web3.eth.chain_id == 56:
-<<<<<<< HEAD
-        # Binance uses USDT
-        underlying = USDT_NATIVE_TOKEN[chain_id]
-    else:
-        underlying = USDC_NATIVE_TOKEN[chain_id]
-=======
         # Binance uses USDT,
         # also it does not have official Lagoon factory as the writing of this.
         underlying = USDT_NATIVE_TOKEN[chain_id]
@@ -126,7 +113,6 @@
         underlying = USDC_NATIVE_TOKEN[chain_id]
         factory_contract = True
         from_the_scratch = False
->>>>>>> e35912ef
 
     parameters = LagoonDeploymentParameters(
         underlying=underlying,
@@ -155,16 +141,13 @@
         safe_owners=multisig_owners,
         safe_threshold=len(multisig_owners) - 1,
         uniswap_v2=uniswap_v2,
-        uniswap_v3=True,
+        uniswap_v3=None,
         any_asset=True,
         erc_4626_vaults=erc_4626_vaults,
-<<<<<<< HEAD
-=======
         factory_contract=factory_contract,
         use_forge=True,
         etherscan_api_key=ETHERSCAN_API_KEY,
         from_the_scratch=from_the_scratch,
->>>>>>> e35912ef
     )
 
     logger.info(f"Lagoon vault deployed:\n{deploy_info.pformat()}")

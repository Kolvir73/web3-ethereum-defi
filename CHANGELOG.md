# Current

<<<<<<< HEAD
# 0.13.12

- Add `analysis.py` for Uniswap V3 and relevant tests
- Add `mock_partial_deployment` function for V3
- Abstract `TradeResult`, `TradeSuccess`, and `TradeFailure` out of Uniswap V2 and into eth_defi.trade, since also used in Uniswap V3
=======
- Replace `ganache` with `anvil` for mainnet fork solution. Anvil is much more stable
  than Ganache what comes to JSON-RPC. Anvil is much faster. You can now call
  [fork_network_anvil]() that is a drop-in replacement for old
  Ganache based `fork_network`.
- Move internal test suite to use Anvil instead of Ganache. This allows us to remove
  `flaky` decorators on tests.
>>>>>>> 290ae8b5

# 0.13.11

- Add Uniswap V3 decode_path method 

# 0.13.10

- Uniswap v3 fixes

# 0.13.9

- Add middleware support for Avalanche C-chain

# 0.13.8

- Fix retry sleep not reset between function calls in `exception_retry_middleware`

# 0.13.7

- Fix `extract_timestamps_json_rpc` to be compatible with both middlewared and non-middlewared JSON-RPC
  request format (string hex numbers vs. converted ints).

# 0.13.6

- Attempt to overcome `ValueError: {'message': 'Internal JSON-RPC error.', 'code': -32603}` if served by a Pokt relay

# 0.13.5

- `has_graphql_support` made more robust

# 0.13.4

- Retry middleware fine tuning

# 0.13.3

- Off by one fix in read_events_concurrent max block range
- More event reader test coverage

# 0.13.2

- Better test and exception coverage if bad `extract_timestamps`
  is passed while reading events. This prevents the library
  user to write a bad timestamp provider function.

# 0.13.1

- Fix `filter` and `event` assert in `read_events_concurrent()` 

# 0.13

- Fix: Duplicate events appearing when using the concurrent event reader
- Added `ReorganisationMonitor` and `ChainReorganisationDetected` to deal with unstable chain tips when
  doing event ignestion
- Added `uniswap-v2-pairs-swap-live.py` example that shows real-time
  swaps happening on QuickSwap (Polygon) in a terminal
- Add `has_graphql_support()` to detect GraphQL interface on GoEthereum
- Add `GraphQLReorganisationMonitor` for very fast downloading
  of block headers and timestamps using GoEthereum /graphql API 

# 0.12

- Added `generate_fake_uniswap_v2_data()` to generate synthetic Uniswap v2 trade feeds
- Improved `PairDetails` API, added `get_current_mid_price()`
- Add `PairDetails.checksum_free_address` to shortcut getting lowercased Ethereum address
- Added `convert_jsonrpc_value_to_int()` to deal differences between real JSON-RPC and EthereumTester
- Add `install_chain_middleware()` and `install_retry_middleware()`
- Add `measure_block_time()`
- Add multiple contract address filtering to the event reader
- Add `fetch_deployment` for Uniswap v3
- Add `swap_with_slippage_protection` for Uniswap v3


# 0.11.3

- Add new PriceOracle types for unit testing

# 0.11.2

- Adding Trader Joe compatibility. Unlike other clones, Trader Joe uses `Router.WAVAX` instead `Roueter.WETH`
  for the native token variable.
- Document BNB Chain "Limits exceeded" error - BNB Chain eth_getLogs have been 
  disabled on public endpoints

# 0.11.1

- Moving `nbsphinx` to optional dependency, was as core dependency by accident

# 0.11

- Feature: generic price oracle implementation with configurable price function
- Feature: time weighted average price (TWAP) price function for price oracle
- Feature: price oracle implementation for Uniswap v2 and v3 pools
- Feature: `update_live_price_feed` for real-time Uniswap v2 and v3 price oracles
- Feature: `fetch_pair_details` to get info on Uniswap v2 pairs
- API change: Refactored event filter implementation to `eth_defi.reader.filter`

# 0.10.0

- Fix: Python 3.9 or later required
- Feature: Added Uniswap V3 price helper (both single hop and multi hops)
- API change: Moved Uniswap V3 `add_liquidity` to its own function
- Fix: Correct slippage calculation to match official Uniswap v2 SDK
- Fix: Microsoft Windows compatibility: Always use utf-8 when reading and writing text files

# 0.9

- Feature: [High speed Solidity events / eth_getLogs fetching and decoding](https://github.com/tradingstrategy-ai/web3-ethereum-defi/blob/master/scripts/read-uniswap-v2-pairs-and-swaps-concurrent.py)
- Feature: [JSON-RPC retry middleware with sleep and backoff](https://web3-ethereum-defi.readthedocs.io/_autosummary/eth_defi.middleware.http_retry_request_with_sleep_middleware.html#eth_defi.middleware.http_retry_request_with_sleep_middleware)
- Feature: Added [decode_signed_transaction](https://web3-ethereum-defi.readthedocs.io/_autosummary/eth_defi.tx.decode_signed_transaction.html#eth_defi.tx.decode_signed_transaction) with EIP-2718 and EIP-2930 tx support
- Feature: Added `estimate_buy_received_amount_raw` and `estimate_sell_received_amount_raw`
- Fix: pairFor could give a wrong address for trading pair 
- Fix: Cosmetic API improvements and fixes, with more asserts 
- API change: Split `analyse_trade` -> `analyse_trade_by_hash` and `analyse_trade_by_receipt`
- API change: Rename module `txmonitor` -> `confirmation`

# 0.8

- Update web3.py dependency to 5.28.0
- Feature: Added Uniswap v2 swap function with slippage protection
- Feature: Added support for `fee` and `slippage` to Uniswap v2 price calculations
- Feature: Added Uniswap v2 pair liquidity fetch
- Feature: Added support for three-way swap (swap through an intermediate token) and price calculations
- Feature: Added support for [transfer fee, token tax and honeypot checks](https://tradingstrategy.ai/docs/programming/token-tax.html)
- API change: Moved `get_amount_in` and `get_amount_out` to `UniswapV2FeeCalculator` class
- Fix: Improve exception message when transactions timeout
- Feature: [Added ERC-20 transfer tutorial](https://web3-ethereum-defi.readthedocs.io/transfer.html)

# 0.7.1

- Completed migration to new [web3-ethereum-defi](https://github.com/tradingstrategy-ai/web3-ethereum-defi) package name

# 0.6

- Feature: Added revert reason extraction for failed transactions
- Feature: Added `eth_defi.gas.node_default_gas_price_strategy` to support BNB Chain
- Fix: BNB Chain compatibility fixes because of brokeness in Ethereum JSON-RPC
- Fix: Ganache compatibility fixes because of brokeness in Ethereum JSON-RPC
- Fix: Wait 10 seconds instead of 5 seconds to ganache-cli to launch, as the latter is too slow for some computers
- Fix: Optimize `wait_transactions_to_complete`
- API change: Created a separate `broadcast_transactions` function


# 0.5

- Feature: Added initial Uniswap v3 testing support
- Feature: Allow override init code hash for `eth_defi.uniswap_v2.fetch_deployment`
- Feature: Faster failing if ganache-cli RPS port is already taken
- Feature: Added `fetch_erc20_balances_by_token_list`
- Feature: Added `get_transaction_data_field`
- API change: `uniswap_v2` or `uniswap_v3` are now their respective submodules
- API change: Rename `fetch_erc20_balances` -> `fetch_erc20_balances_by_transfer_event`
- API change: Removed `fetch_erc20_balances_decimal_by_transfer_event`
- API change: Rename `convert_to_decimal` -> `convert_balances_to_decimal`
- Fix: `fetch_erc20_balances`: User friendly error message when trying to grab a too big chunk of transfers once
- Fix: Use `london` hard fork by default for `fork_network`

# 0.4

- Feature: [eth_defi.ganache module](https://smart-contracts-for-testing.readthedocs.io/en/latest/_autosummary/eth_defi.ganache.html#module-eth_defi.ganache) to support ganache-cli mainnet forks
- Feature: `HotWallet.get_native_currency_balance` to easier management of hot wallet accounts
- Feature: `HotWallet.from_private_key` to easier management of hot wallet accounts

# 0.3

- Rename module: `eth_defi.portfolio` -> `eth_defi.balances`
- Fix: Documentation now builds correctly with body text for functions 
- Fix: ERC-20 balances when there exist debit transactions 

# 0.2.0

- Feature: ERC-20 token deployments with custom decimals
- Feature: Wallet ERC-20 token holdings analysis
- Feature: Scaleable Solidity event fetcher
- Feature: Uniswap v2 price impact and fee estimator
- Feature: Fetch Uniswap deployment from on-chain data
- Feature: ERC-20 detail fetcher
- Feature: London hard fork compatible gas estimator
- Feature: Hot wallet with nonce management and batch sending
- Feature: Sending and confirming transactions in batches
- Renamed package to `eth-hentai`

# 0.1

- Initial release<|MERGE_RESOLUTION|>--- conflicted
+++ resolved
@@ -1,19 +1,15 @@
 # Current
 
-<<<<<<< HEAD
-# 0.13.12
-
-- Add `analysis.py` for Uniswap V3 and relevant tests
-- Add `mock_partial_deployment` function for V3
-- Abstract `TradeResult`, `TradeSuccess`, and `TradeFailure` out of Uniswap V2 and into eth_defi.trade, since also used in Uniswap V3
-=======
 - Replace `ganache` with `anvil` for mainnet fork solution. Anvil is much more stable
   than Ganache what comes to JSON-RPC. Anvil is much faster. You can now call
   [fork_network_anvil]() that is a drop-in replacement for old
   Ganache based `fork_network`.
 - Move internal test suite to use Anvil instead of Ganache. This allows us to remove
   `flaky` decorators on tests.
->>>>>>> 290ae8b5
+- Add `analysis.py` for Uniswap V3 and relevant tests
+- Add `mock_partial_deployment` function for V3
+- Abstract `TradeResult`, `TradeSuccess`, and `TradeFailure` out of Uniswap V2 and into eth_defi.trade, since also used in Uniswap V3
+
 
 # 0.13.11
 

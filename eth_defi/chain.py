--- conflicted
+++ resolved
@@ -228,7 +228,15 @@
     return time
 
 
-<<<<<<< HEAD
+def install_retry_middleware(web3: Web3):
+    """Install gracefully HTTP request retry middleware.
+
+    In the case your Internet connection or JSON-RPC node has issues,
+    gracefully do exponential backoff retries.
+    """
+    web3.middleware_onion.inject(http_retry_request_with_sleep_middleware, layer=0)
+
+
 def has_ankr_support(provider: HTTPProvider) -> bool:
     """Check if a node is an Ankr node.
     """
@@ -240,13 +248,4 @@
     if "https://rpc.ankr.com/" not in base_url:
         return False
     else:
-        return True
-=======
-def install_retry_middleware(web3: Web3):
-    """Install gracefully HTTP request retry middleware.
-
-    In the case your Internet connection or JSON-RPC node has issues,
-    gracefully do exponential backoff retries.
-    """
-    web3.middleware_onion.inject(http_retry_request_with_sleep_middleware, layer=0)
->>>>>>> 365831e8
+        return True
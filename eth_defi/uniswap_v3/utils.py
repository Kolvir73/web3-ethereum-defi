--- conflicted
+++ resolved
@@ -2,7 +2,6 @@
 import math
 from typing import Tuple
 
-<<<<<<< HEAD
 from gql import Client, gql
 from gql.transport.requests import RequestsHTTPTransport
 
@@ -12,11 +11,11 @@
     MIN_TICK,
     UNISWAP_V3_SUBGRAPH_URL,
 )
-=======
+
 from eth_typing import HexAddress
 
 from eth_defi.uniswap_v3.constants import DEFAULT_TICK_SPACINGS, MAX_TICK, MIN_TICK
->>>>>>> c3c68bc7
+
 
 
 def encode_sqrt_ratio_x96(*, amount0: int, amount1: int) -> int:
@@ -96,7 +95,6 @@
     return min_tick, max_tick
 
 
-<<<<<<< HEAD
 def tick_to_price(tick):
     """Returns price corresponding to a tick"""
     return 1.0001**tick
@@ -137,7 +135,8 @@
     graphql_client = Client(transport=transport, fetch_schema_from_transport=True)
 
     return graphql_client.execute(gql(query), variable_values=variables)
-=======
+
+  
 def get_nearest_usable_tick(tick: int, fee: int):
     min_tick, max_tick = get_default_tick_range(fee)
     assert min_tick <= tick <= max_tick, "Tick out of bound"
@@ -151,4 +150,3 @@
         return rounded - tick_spacing
     else:
         return rounded
->>>>>>> c3c68bc7
